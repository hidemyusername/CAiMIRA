import concurrent.futures
import base64
import dataclasses
from datetime import datetime
import io
import json
import typing
import urllib
import zlib

import jinja2
import numpy as np

from cara import models
from cara.apps.calculator import markdown_tools
from ... import monte_carlo as mc
from .model_generator import FormData, _DEFAULT_MC_SAMPLE_SIZE
from ... import dataclass_utils


def model_start_end(model: models.ExposureModel):
    t_start = min(model.exposed.presence.boundaries()[0][0],
                  model.concentration_model.infected.presence.boundaries()[0][0])
    t_end = max(model.exposed.presence.boundaries()[-1][1],
                model.concentration_model.infected.presence.boundaries()[-1][1])
    return t_start, t_end


def fill_big_gaps(array, gap_size):
    """
    Insert values into the given sorted list if there is a gap of more than ``gap_size``.
    All values in the given array are preserved, even if they are within the ``gap_size`` of one another.

    >>> fill_big_gaps([1, 2, 4], gap_size=0.75)
    [1, 1.75, 2, 2.75, 3.5, 4]

    """
    result = []
    if len(array) == 0:
        raise ValueError("Input array must be len > 0")

    last_value = array[0]
    for value in array:
        while value - last_value > gap_size + 1e-15:
            last_value = last_value + gap_size
            result.append(last_value)
        result.append(value)
        last_value = value
    return result


def non_temp_transition_times(model: models.ExposureModel):
    """
    Return the non-temperature (and PiecewiseConstant) based transition times.

    """
    def walk_model(model, name=""):
        # Extend walk_dataclass to handle lists of dataclasses
        # (e.g. in MultipleVentilation).
        for name, obj in dataclass_utils.walk_dataclass(model, name=name):
            if name.endswith('.ventilations') and isinstance(obj, (list, tuple)):
                for i, item in enumerate(obj):
                    fq_name_i = f'{name}[{i}]'
                    yield fq_name_i, item
                    if dataclasses.is_dataclass(item):
                        yield from dataclass_utils.walk_dataclass(item, name=fq_name_i)
            else:
                yield name, obj

    t_start, t_end = model_start_end(model)

    change_times = {t_start, t_end}
    for name, obj in walk_model(model, name="exposure"):
        if isinstance(obj, models.Interval):
            change_times |= obj.transition_times()

    # Only choose times that are in the range of the model (removes things
    # such as PeriodicIntervals, which extend beyond the model itself).
    return sorted(time for time in change_times if (t_start <= time <= t_end))


def interesting_times(model: models.ExposureModel, approx_n_pts=100) -> typing.List[float]:
    """
    Pick approximately ``approx_n_pts`` time points which are interesting for the
    given model.

    Initially the times are seeded by important state change times (excluding
    outside temperature), and the times are then subsequently expanded to ensure
    that the step size is at most ``(t_end - t_start) / approx_n_pts``.

    """
    times = non_temp_transition_times(model)

    # Expand the times list to ensure that we have a maximum gap size between
    # the key times.
    nice_times = fill_big_gaps(times, gap_size=(max(times) - min(times)) / approx_n_pts)
    return nice_times


<<<<<<< HEAD
def calculate_report_data(model: models.ExposureModel) -> typing.Dict[str, typing.Any]:
    times = interesting_times(model)
=======
def concentrations_with_sr_breathing(form: FormData, model: models.ExposureModel, times: typing.List[float], short_range_intervals: typing.List) -> typing.List[float]:
    lower_concentrations = []
    for time in times:
        for index, (start, stop) in enumerate(short_range_intervals):
            # For visualization issues, add short-range breathing activity to the initial long-range concentrations
            if start <= time <= stop and form.short_range_interactions[index]['expiration'] == 'Breathing':
                lower_concentrations.append(np.array(model.concentration(float(time))).mean())
                break
        lower_concentrations.append(np.array(model.concentration_model.concentration(float(time))).mean())
    return lower_concentrations

>>>>>>> c1589a04

def calculate_report_data(form: FormData, model: models.ExposureModel):
    times = interesting_times(model)
    short_range_intervals = [interaction.presence.boundaries()[0] for interaction in model.short_range]
    short_range_expirations = [interaction['expiration'] for interaction in form.short_range_interactions] if form.short_range_option == "short_range_yes" else []
    
    concentrations = [
        np.array(model.concentration(float(time))).mean()
        for time in times
    ]  
    lower_concentrations = concentrations_with_sr_breathing(form, model, times, short_range_intervals)
    highest_const = max(concentrations)
    
    cumulative_doses = np.cumsum([
        np.array(model.deposited_exposure_between_bounds(float(time1), float(time2))).mean()
        for time1, time2 in zip(times[:-1], times[1:])
    ])
    long_range_cumulative_doses = np.cumsum([
        np.array(model.long_range_deposited_exposure_between_bounds(float(time1), float(time2))).mean()
        for time1, time2 in zip(times[:-1], times[1:])
    ])

    prob = np.array(model.infection_probability()).mean()
    er = np.array(model.concentration_model.infected.emission_rate_when_present()).mean()
    exposed_occupants = model.exposed.number
    expected_new_cases = np.array(model.expected_new_cases()).mean()

    return {
        "times": list(times),
        "exposed_presence_intervals": [list(interval) for interval in model.exposed.presence.boundaries()],
        "short_range_intervals": short_range_intervals,
        "short_range_expirations": short_range_expirations,
        "concentrations": concentrations,
        "concentrations_zoomed": lower_concentrations,
        "highest_const": highest_const,
        "cumulative_doses": list(cumulative_doses),
        "long_range_cumulative_doses": list(long_range_cumulative_doses),
        "prob_inf": prob,
        "emission_rate": er,
        "exposed_occupants": exposed_occupants,
        "expected_new_cases": expected_new_cases,
    }


def generate_permalink(base_url, calculator_prefix, form: FormData):
    form_dict = FormData.to_dict(form, strip_defaults=True)

    # Generate the calculator URL arguments that would be needed to re-create this
    # form.
    args = urllib.parse.urlencode(form_dict)

    # Then zlib compress + base64 encode the string. To be inverted by the
    # /_c/ endpoint.
    compressed_args = base64.b64encode(zlib.compress(args.encode())).decode()
    qr_url = f"{base_url}/_c/{compressed_args}"
    url = f"{base_url}{calculator_prefix}?{args}"

    return {
        'link': url,
        'shortened': qr_url,
    }


def _img2bytes(figure):
    # Draw the image
    img_data = io.BytesIO()
    figure.save(img_data, format='png', bbox_inches="tight")
    return img_data


def img2base64(img_data) -> str:
    img_data.seek(0)
    pic_hash = base64.b64encode(img_data.read()).decode('ascii')
    # A src suitable for a tag such as f'<img id="scenario_concentration_plot" src="{result}">.
    return f'data:image/png;base64,{pic_hash}'


def minutes_to_time(minutes: int) -> str:
    minute_string = str(minutes % 60)
    minute_string = "0" * (2 - len(minute_string)) + minute_string
    hour_string = str(minutes // 60)
    hour_string = "0" * (2 - len(hour_string)) + hour_string

    return f"{hour_string}:{minute_string}"


def readable_minutes(minutes: int) -> str:
    time = float(minutes)
    unit = " minute"
    if time % 60 == 0:
        time = minutes/60
        unit = " hour"
    if time != 1:
        unit += "s"

    if time.is_integer():
        time_str = "{:0.0f}".format(time)
    else:
        time_str = "{0:.2f}".format(time)

    return time_str + unit


def non_zero_percentage(percentage: int) -> str:
    if percentage < 0.01:
        return "<0.01%"
    elif percentage < 1:
        return "{:0.2f}%".format(percentage)
    else:
        return "{:0.1f}%".format(percentage)


def manufacture_alternative_scenarios(form: FormData) -> typing.Dict[str, mc.ExposureModel]:
    scenarios = {}
    if (form.short_range_option == "short_range_no"):
        # Two special option cases - HEPA and/or FFP2 masks.
        FFP2_being_worn = bool(form.mask_wearing_option == 'mask_on' and form.mask_type == 'FFP2')
        if FFP2_being_worn and form.hepa_option:
            FFP2andHEPAalternative = dataclass_utils.replace(form, mask_type='Type I')
            scenarios['Base scenario with HEPA filter and Type I masks'] = FFP2andHEPAalternative.build_mc_model()
        if not FFP2_being_worn and form.hepa_option:
            noHEPAalternative = dataclass_utils.replace(form, mask_type = 'FFP2')
            noHEPAalternative = dataclass_utils.replace(noHEPAalternative, mask_wearing_option = 'mask_on')
            noHEPAalternative = dataclass_utils.replace(noHEPAalternative, hepa_option=False)
            scenarios['Base scenario without HEPA filter, with FFP2 masks'] = noHEPAalternative.build_mc_model()

        # The remaining scenarios are based on Type I masks (possibly not worn)
        # and no HEPA filtration.
        form = dataclass_utils.replace(form, mask_type='Type I')
        if form.hepa_option:
            form = dataclass_utils.replace(form, hepa_option=False)

        with_mask = dataclass_utils.replace(form, mask_wearing_option='mask_on')
        without_mask = dataclass_utils.replace(form, mask_wearing_option='mask_off')

        if form.ventilation_type == 'mechanical_ventilation':
            #scenarios['Mechanical ventilation with Type I masks'] = with_mask.build_mc_model()
            scenarios['Mechanical ventilation without masks'] = without_mask.build_mc_model()

        elif form.ventilation_type == 'natural_ventilation':
            #scenarios['Windows open with Type I masks'] = with_mask.build_mc_model()
            scenarios['Windows open without masks'] = without_mask.build_mc_model()

        # No matter the ventilation scheme, we include scenarios which don't have any ventilation.
        with_mask_no_vent = dataclass_utils.replace(with_mask, ventilation_type='no_ventilation')
        without_mask_or_vent = dataclass_utils.replace(without_mask, ventilation_type='no_ventilation')
        scenarios['No ventilation with Type I masks'] = with_mask_no_vent.build_mc_model()
        scenarios['Neither ventilation nor masks'] = without_mask_or_vent.build_mc_model()

    return scenarios


def scenario_statistics(mc_model: mc.ExposureModel, sample_times: typing.List[float]):
    model = mc_model.build_model(size=_DEFAULT_MC_SAMPLE_SIZE)

    return {
        'probability_of_infection': np.mean(model.infection_probability()),
        'expected_new_cases': np.mean(model.expected_new_cases()),
        'concentrations': [
            np.mean(model.concentration(time))
            for time in sample_times
        ],
    }


def comparison_report(
        scenarios: typing.Dict[str, mc.ExposureModel],
        sample_times: typing.List[float],
        executor_factory: typing.Callable[[], concurrent.futures.Executor],
):
    statistics = {}
    with executor_factory() as executor:
        results = executor.map(
            scenario_statistics,
            scenarios.values(),
            [sample_times] * len(scenarios),
            timeout=60,
        )

    for (name, model), model_stats in zip(scenarios.items(), results):
        statistics[name] = model_stats
    return {
        'stats': statistics,
    }


@dataclasses.dataclass
class ReportGenerator:
    jinja_loader: jinja2.BaseLoader
    calculator_prefix: str

    def build_report(
            self,
            base_url: str,
            form: FormData,
            executor_factory: typing.Callable[[], concurrent.futures.Executor],
    ) -> str:
        model = form.build_model()
        context = self.prepare_context(base_url, model, form, executor_factory=executor_factory)
        return self.render(context)

    def prepare_context(
            self,
            base_url: str,
            model: models.ExposureModel,
            form: FormData,
            executor_factory: typing.Callable[[], concurrent.futures.Executor],
    ) -> dict:
        now = datetime.utcnow().astimezone()
        time = now.strftime("%Y-%m-%d %H:%M:%S UTC")

        context = {
            'model': model,
            'form': form,
            'creation_date': time,
        }

        scenario_sample_times = interesting_times(model)

        context.update(calculate_report_data(form, model))
        alternative_scenarios = manufacture_alternative_scenarios(form)
        context['alternative_scenarios'] = comparison_report(
            alternative_scenarios, scenario_sample_times, executor_factory=executor_factory,
        )
        context['permalink'] = generate_permalink(base_url, self.calculator_prefix, form)
        context['calculator_prefix'] = self.calculator_prefix

        return context

    def _template_environment(self) -> jinja2.Environment:
        env = jinja2.Environment(
            loader=self.jinja_loader,
            undefined=jinja2.StrictUndefined,
        )
        env.globals['common_text'] = markdown_tools.extract_rendered_markdown_blocks(
            env.get_template('common_text.md.j2')
        )
        env.filters['non_zero_percentage'] = non_zero_percentage
        env.filters['readable_minutes'] = readable_minutes
        env.filters['minutes_to_time'] = minutes_to_time
        env.filters['float_format'] = "{0:.2f}".format
        env.filters['int_format'] = "{:0.0f}".format
        env.filters['JSONify'] = json.dumps
        return env

    def render(self, context: dict) -> str:
        template = self._template_environment().get_template("calculator.report.html.j2")
        return template.render(**context, text_blocks=template.globals['common_text'])<|MERGE_RESOLUTION|>--- conflicted
+++ resolved
@@ -97,10 +97,6 @@
     return nice_times
 
 
-<<<<<<< HEAD
-def calculate_report_data(model: models.ExposureModel) -> typing.Dict[str, typing.Any]:
-    times = interesting_times(model)
-=======
 def concentrations_with_sr_breathing(form: FormData, model: models.ExposureModel, times: typing.List[float], short_range_intervals: typing.List) -> typing.List[float]:
     lower_concentrations = []
     for time in times:
@@ -112,9 +108,8 @@
         lower_concentrations.append(np.array(model.concentration_model.concentration(float(time))).mean())
     return lower_concentrations
 
->>>>>>> c1589a04
-
-def calculate_report_data(form: FormData, model: models.ExposureModel):
+
+def calculate_report_data(form: FormData, model: models.ExposureModel) -> typing.Dict[str, typing.Any]:
     times = interesting_times(model)
     short_range_intervals = [interaction.presence.boundaries()[0] for interaction in model.short_range]
     short_range_expirations = [interaction['expiration'] for interaction in form.short_range_interactions] if form.short_range_option == "short_range_yes" else []
