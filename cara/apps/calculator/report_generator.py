--- conflicted
+++ resolved
@@ -318,11 +318,7 @@
         context['qr_code'] = generate_qr_code(base_url, self.calculator_prefix, form)
         context['calculator_prefix'] = self.calculator_prefix
         context['scale_warning'] = {
-<<<<<<< HEAD
             'level': 'yellow-2', 
-=======
-            'level': 'Yellow - 2', 
->>>>>>> 7855e456
             'incidence_rate': 'lower than 25 new cases per 100 000 inhabitants',
             'onsite_access': 'of about 8000', 
             'threshold' : ''
