{% extends "layout.html.j2" %}

{% set DEBUG=False %}
{% set active_page="calculator/" %}

{% block extra_headers %}
    <link rel="stylesheet" href="https://cdnjs.cloudflare.com/ajax/libs/jqueryui/1.12.1/jquery-ui.min.css" integrity="sha512-aOG0c6nPNzGk+5zjwyJaoRUgCdOrfSDhmMID2u4+OIslr0GjpLKo7Xm0Ao3xmpM4T8AmIouRkqwj1nrdVsLKEQ==" crossorigin="anonymous">
    <link rel="stylesheet" href="{{ calculator_prefix }}/static/css/form.css">
    <link rel="stylesheet" href="https://cdn.jsdelivr.net/npm/select2@4.1.0-rc.0/dist/css/select2.min.css"/>
{% endblock extra_headers %}

{% block body_scripts %}
    <script src="https://cdnjs.cloudflare.com/ajax/libs/jqueryui/1.12.1/jquery-ui.min.js" integrity="sha512-uto9mlQzrs59VwILcLiRYeLKPPbS/bT71da/OEBYEwcdNUk8jYIy+D176RYoop1Da+f9mvkYrmj5MCLZWEtQuA==" crossorigin="anonymous"></script>
    <script src="{{ calculator_prefix }}/static/js/form.js"></script>
    <script src="https://cdn.jsdelivr.net/npm/select2@4.1.0-rc.0/dist/js/select2.min.js"></script>
{% endblock body_scripts %}


{% block main %}

v{{ calculator_version }} <span style="float:right; font-weight:bold">Please send feedback to <a href="mailto:CARA-dev@cern.ch">CARA-dev@cern.ch</a></span>
<header class= "bg-light">
  <div class="container container--narrow container--padding">
    <img src="/static/images/cara_logo.200x200.png"  class="logo">
    <h1 class="head-center"><b>CARA - </b> COVID Airborne Risk Assessment Calculator</h1>
  </div>
</header>

{% if DEBUG %}
<form id="covid_calculator" name="covid_calculator" onsubmit="return debug_submit(this)" class="form-inline">
{% else %}
<form id="covid_calculator" name="covid_calculator" action="{{ calculator_prefix }}/report" onsubmit="return validate_form(this)" method="POST">
{% endif %}
{{ xsrf_form_html }}

<input type="hidden" name="calculator_version" value="{{ calculator_version }}">

<section>
  <div class="container container--padding">
  <div class="split">
  <div>
    <!-- General Options -->

    <div class="form-group">
      <b><label class="col-form-label">Simulation name:</label></b>
      <input type="text" class="col-sm-10 form-control" name="simulation_name" placeholder="E.g. Workshop without masks" required>
    </div>

    <div class="form-group">
      <b><label class="col-form-label">Room number:</label></b>
      <input type="text" class="col-sm-10 form-control" name="room_number" placeholder="E.g. 17/R-033" required>
    </div>

    <hr width="80%">

    <b>Virus data:</b>

    <div data-tooltip="Choose the SARS-CoV-2 Variant of Concern (VOC).">
        <span class="tooltip_text">?</span>
<<<<<<< HEAD
    </div>
    
    <br>
    <br>

    <div class="form-group row">
      <label class="col-sm-2 col-form-label">Variant:</label>
      <div class="col-sm-8">
      <select id="Variant" name="virus_type" class="form-control">
        <option value="SARS_CoV_2">SARS-CoV-2 (nominal strain)</option>
        <option value="SARS_CoV_2_B117">SARS-CoV-2 (Alpha VOC)</option>
        <option value="SARS_CoV_2_P1">SARS-CoV-2 (Gamma VOC)</option>
        <option value="SARS_CoV_2_B16172">SARS-CoV-2 (Delta VOC)</option>
      </select>
      </div>
=======
    </div><br>

    <div class="row">
        <label class="col-xl-3 col-lg-4 col-sm-3 col-form-label">Variant:</label>
        <select id="Variant" name="virus_type" class="col-xl-5 col-lg-7 col-sm-7 col-7">
          <option value="SARS_CoV_2">SARS-CoV-2 (nominal strain)</option>
          <option value="SARS_CoV_2_B117">SARS-CoV-2 (Alpha VOC)</option>
          <option value="SARS_CoV_2_P1">SARS-CoV-2 (Gamma VOC)</option>
          <option selected value="SARS_CoV_2_B16172">SARS-CoV-2 (Delta VOC)</option>
        </select>
>>>>>>> b182b4cf
    </div>

    <hr width="80%">

    <b>Room data:</b>
    <div data-tooltip="The area you wish to study (choose one of the 2 options). Use GIS Portal or measure. Also indicate if a central (radiator-type) heating system is in use.">
        <span class="tooltip_text">?</span>
    </div>
    
    <br>

    <div class="form-group row">
      <div class="col-sm-4">
        <input type="radio" id="room_data_volume" name="volume_type" value="room_volume_explicit" onclick="require_fields(this)" tabindex="-1" required>
        <label class="col-form-label">Room volume:</label>
      </div>
      <div class="col-sm-6">
        <input type="number" step="any" id="room_volume" class="non_zero form-control" name="room_volume" placeholder="Room volume (m³)" min="0" data-has-radio="#room_data_volume">
      </div>
    </div>
    

    <div class="form-group row">
      <div class="col-sm-4">
        <input type="radio" id="room_data_dimensions" name="volume_type" value="room_volume_from_dimensions" onclick="require_fields(this)" tabindex="-1" required>
        <label for="room_data_dimensions">Floor area:</label> &nbsp;&nbsp;
      </div>
      <div class="col-sm-6">
        <input type="number" step="any" id="floor_area" class="non_zero form-control" name="floor_area" placeholder="Room floor area (m²)" min="0" data-has-radio="#room_data_dimensions">
      </div>  
    </div>
    <div class="form-group row">
      <div class="col-sm-4">
        <label for="room_data_dimensions">Ceiling height:</label> &nbsp;&nbsp;
      </div>
      <div class="col-sm-6">
        <input type="number" step="any" id="ceiling_height" class="non_zero form-control" name="ceiling_height" placeholder="Room ceiling height (m)" min="0" data-has-radio="#room_data_dimensions">
      </div>
    </div>
    
    <br>

    Central heating system in use:
    <input type="radio" id="heating_no" name="room_heating_option" value=0 checked="checked">
      <label for="heating_no">No</label>&nbsp;&nbsp;
    <input type="radio" id="heating_yes" name="room_heating_option" value=1>
      <label for="heating_yes">Yes</label>&nbsp;&nbsp;

    <div class="form-group row">
      <label class="col-sm-3">Location:</label>
      <select id="location_select" form="not-submitted" class="col-sm-7 form-control" name="location_select" required></select>
      <div style="display: none">
          <!--
          This block allows us to have hidden input values which are retained during forward/back navigation, as per
          https://stackoverflow.com/a/6384276/741316
          -->
          <input type="text" name="location_name">
          <input type="text" name="location_latitude">
          <input type="text" name="location_longitude">
      </div>
    </div>

    <hr width="80%">

    <!-- Ventilation Options -->
    <b>Ventilation data:</b>
    <div data-tooltip="The available means of venting / filtration of indoor spaces.">
        <span class="tooltip_text">?</span>
    </div>
    
    <br>

    <div class='sub_title'>Ventilation type:</div>
    
    <input type="radio" id="no_ventilation" name="ventilation_type" value="no_ventilation" checked>
      <label for="no_ventilation">No ventilation</label>&nbsp;&nbsp;
    <input type="radio" id="mechanical_ventilation" name="ventilation_type" value="mechanical_ventilation" data-enables="#DIVmechanical_ventilation">
      <label for="mechanical_ventilation">Mechanical</label>&nbsp;&nbsp;
    <input type="radio" id="natural_ventilation" name="ventilation_type" value="natural_ventilation" data-enables="#DIVnatural_ventilation">
      <label for="natural_ventilation">Natural</label><br>

    <div id="DIVmechanical_ventilation" class="tabbed" style="display:none">
        <div class="form-group row">
          <input type="radio" id="mech_type_air_supply" name="mechanical_ventilation_type" value="mech_type_air_supply" class="center_radio" onclick="require_fields(this)" tabindex="-1">
          <label for="mech_type_air_supply" class="col-form-label col-sm-5">Air supply flow rate</label> &nbsp;&nbsp;
          <input type="number" step="any" id="air_supply" class="non_zero form-control col-sm-5" name="air_supply" min="0" placeholder="(m³ / hour)" data-has-radio="#mech_type_air_supply"><br>
        </div>
        <div class="form-group row">
          <input type="radio" id="mech_type_air_changes" name="mechanical_ventilation_type" value="mech_type_air_changes" class="center_radio" onclick="require_fields(this)" tabindex="-1">
          <label for="mech_type_air_changes" class="col-form-label col-sm-5">Air changes per hour</label> &nbsp;&nbsp;
          <input type="number" step="any" id="air_changes" class="non_zero form-control col-sm-5" name="air_changes" min="0" placeholder="(h⁻¹) only fresh air" data-has-radio="#mech_type_air_changes"><br>
        </div>
    </div>

    <div id="DIVnatural_ventilation" class="tabbed" style="display:none">
      <div class="form-group row">
        <label class="col-form-label col-sm-5">Number of windows:</label>
        <input type="number" id="windows_number" class="non_zero form-control col-sm-5" name="windows_number" min="1"><br>
      </div>
      <div class="form-group row">
        <label class="col-form-label col-sm-5">Height of window: </label>
        <input type="number" step="any" id="window_height" class="non_zero form-control col-sm-5" name="window_height" placeholder="meters" min="0"><br>
      </div>
        <div class='sub_title'>Window type:</div>
        <input type="radio" id="window_sliding" name="window_type" value="window_sliding" onclick="require_fields(this)" checked="checked">
          <label for="window_sliding">Sliding / Side-Hung</label>&nbsp;&nbsp;
        <input type="radio" id="window_hinged" name="window_type" value="window_hinged" onclick="require_fields(this)">
          <label for="window_hinged">Top- or Bottom-Hung</label>&nbsp;&nbsp;<br>
        <div class="form-group row">
          <label class="col-form-label col-sm-5">Width of window: </label>
          <input type="number" step="any" id="window_width" class="non_zero disabled form-control col-sm-5" name="window_width" placeholder="meters" min="0" data-has-radio="#window_hinged"><br>
        </div>
        <div class="form-group row">
          <label class="col-form-label col-sm-5">Opening distance: </label>
          <input type="number" step="any" id="opening_distance" class="non_zero form-control col-sm-5" name="opening_distance" placeholder="meters" min="0"><br>
        </div>
        <div class='sub_title'>Window open:</div>
        <div class="form-group row">
          <span class="tabbed center_radio"><input type="radio" id="windows_open_permanently" name="window_opening_regime" value="windows_open_permanently" onclick="require_fields(this)" checked="checked"></span>
          <label for="windows_open_permanently" class="col-form-label col-sm-3">Permanently</label><br>
        </div>
        <div class="form-group row">
          <span class="tabbed center_radio"><input type="radio" id="windows_open_periodically" name="window_opening_regime" value="windows_open_periodically" onclick="require_fields(this)"></span>
          <label for="windows_open_periodically" class="col-form-label col-sm-3">Periodically:</label>&nbsp;&nbsp; <br>
          <input type="number" step="any" id="windows_duration" class="non_zero disabled form-control col-sm-4" name="windows_duration" placeholder="Duration (min)" min="1" data-has-radio="#windows_open_periodically"> 
          <input type="number" step="any" id="windows_frequency" class="non_zero disabled form-control col-sm-4" name="windows_frequency" placeholder="Frequency (min)" min="1" data-has-radio="#windows_open_periodically">
        </div>
        <br>
    </div>

    <div class='sub_title'>HEPA filtration:</div>
    <input type="radio" id="hepa_no" name="hepa_option" value=0 onclick="require_fields(this)" checked="checked">
      <label for="hepa_no" class="col-form-label">No</label>&nbsp;&nbsp;
    <input type="radio" id="hepa_yes" name="hepa_option" value=1 onclick="require_fields(this)">
      <label for="hepa_yes" class="col-form-label">Yes</label>&nbsp;&nbsp;
    <input type="number" step="any" id="hepa_amount" class="non_zero disabled form-control col-sm-4" name="hepa_amount" placeholder="(m³ / hour)" min="0" data-has-radio="#hepa_yes">
    <hr width="80%">

    <b>Face masks:</b>
    <div data-tooltip="Masks worn at workstations or removed when a 2m physical distance is respected and proper venting is ensured.">
        <span class="tooltip_text">?</span>
    </div>
    
    <br>
    
    <div class='sub_title'>Are masks worn when occupants are at workstations?</div>
    <input type="radio" id="mask_on" name="mask_wearing_option" value="mask_on" required>
      <label for="mask_on">Yes</label>&nbsp;&nbsp;
    <input type="radio" id="mask_off"  name="mask_wearing_option" value="mask_off" required checked="checked">
      <label for="mask_off">No</label><br>
    Type of masks used:
    <input type="radio" id="mask_type_1" name="mask_type" value="Type I" checked="checked" onclick="require_fields(this)">
      <label for="mask_type_1">Type 1</label>&nbsp;&nbsp;
    <input type="radio" id="mask_type_ffp2"  name="mask_type" value="FFP2" onclick="require_fields(this)">
      <label for="mask_type_ffp2">FFP2</label><br>
    <hr width="80%">

  </div>
  <div>

    <!-- Event Options -->
    <b>Event data:</b>
    <div data-tooltip="The total no. of occupants in the room and how many of them you assume are infected.">
        <span class="tooltip_text">?</span>
    </div><br>

    <div class="form-group row">
      <label class="col-sm-5 col-form-label">Total number of occupants:</label>
      <input type="number" id="total_people" class="form-control col-sm-3" name="total_people" min=1 required>
    </div>

    <div class="form-group row">
      <label class="col-sm-5 col-form-label">Number of infected people: </label>
      <input type="number" id="infected_people" class="form-control col-sm-3" name="infected_people" min=1 value=1 required><br>
    </div>

    <span id="training_limit_error" class="red_text" hidden>Training activities limited to 1 infected<br></span>
    <hr width="80%">

    <div class="form-group row">
    <label class="col-form-label col-sm-4">Activity type:</label>
    
    <select id="activity_type" name="activity_type" class="form-control col-sm-5">
      <option value="office">Office</option>
      <option value="meeting">Meeting</option>
      <option value="callcentre">Call Centre</option>
      <option value="controlroom-day">Control Room - Day shift</option>
      <option value="controlroom-night">Control Room - Night shift</option>
      <option value="library">Library</option>
      <option value="lab">Laboratory</option>
      <option value="workshop">Workshop</option>
      <option value="training">Training</option>
      <option value="gym">Gym</option>
    </select><br>
    </div>


    <div style=" margin-right:2rem;">
      <div class="boxMargin pb-0">
        <div class='sub_title'>Exposed person(s) presence:</div>
        <div class="split">
        <div>
          <label class="tabbed mb-0">Start: </label>
          <input type="time" id="exposed_start" class="start_time" data-time-group="exposed" data-lunch-break="exposed_lunch" name="exposed_start" value="08:30" required> &nbsp;&nbsp;
        </div>
        <div>
          <label class="tabbed mb-0">Finish: </label>
          <input type="time" id="exposed_finish" class="finish_time" data-time-group="exposed" data-lunch-break="exposed_lunch" name="exposed_finish" value="17:30" required>
        </div>
        </div>
      </div>
      <br>

      <div class="boxMargin pb-0">
        <div class='sub_title'>Infected person(s) presence:</div>
        <div class="split">
        <div>
          <label class="tabbed mb-0">Start: </label> 
          <input type="time" id="infected_start" class="start_time" data-time-group="infected" data-lunch-break="infected_lunch" name="infected_start" value="08:30" required> &nbsp;&nbsp;
        </div>
        <div>
          <label class="tabbed mb-0">Finish: </label>
          <input type="time" id="infected_finish" class="finish_time" data-time-group="infected" data-lunch-break="infected_lunch" name="infected_finish" value="17:30" required>
        </div>
        </div>
      </div>
      <br>
    </div>

    <hr width="80%">

    <div class="form-group row">
    <label class="tabbed col-form-label col-sm-7">Which month is the event?</label>
    <select id="event_month" name="event_month" class="form-control col-sm-4" value="January" required>
      <option value="January">January</option>
      <option value="February">February</option>
      <option value="March">March</option>
      <option value="April">April</option>
      <option value="May">May</option>
      <option value="June">June</option>
      <option value="July">July</option>
      <option value="August">August</option>
      <option value="September">September</option>
      <option value="October">October</option>
      <option value="November">November</option>
      <option value="December">December</option>
    </select><br>
    </div>
    <hr width="80%">

    <span id="activity_breaks">
      <b>Activity breaks:</b>
      <div data-tooltip="Input breaks that, by default, are the same for infected/exposed person(s) unless specified otherwise.">
        <span class="tooltip_text">?</span>
      </div>
    </span><br>

    <!-- Lunch Options -->
    <div class="form-check">
      <input type="checkbox" id="infected_dont_have_breaks_with_exposed" class="tabbed form-check-input" name="infected_dont_have_breaks_with_exposed" value='1' onclick="toggle_split_breaks()">
      <label for="infected_dont_have_breaks_with_exposed" class="form-check-label col-sm-12">Input separate breaks for infected and exposed person(s)</label>

    </div><br>
    <div class="breakBoxExposed" id="DIVexposed_breaks">
      <span id="exposed_break_title" style="display:none;"><b>Exposed person(s) breaks:</b></span>
      <div class="boxMargin">
        Lunch break:&nbsp;&nbsp;
        <input type="radio" id="exposed_lunch_option_no" data-lunch-select="exposed" name="exposed_lunch_option" value=0 onclick="require_fields(this)">
          <label for="exposed_lunch_option_no">No</label>&nbsp;&nbsp;
        <input type="radio" id="exposed_lunch_option_yes" data-lunch-select="exposed" name="exposed_lunch_option" value=1 checked="checked" onclick="require_fields(this)">
          <label for="exposed_lunch_option_yes">Yes</label><br>
        <div class="split">
        <div>
        Start: <input type="time" id="exposed_lunch_start" class="start_time" data-time-group="exposed_lunch" data-lunch-for="exposed" data-has-radio="#exposed_lunch_option_yes" name="exposed_lunch_start" value="12:30" required> &nbsp;&nbsp;
        </div>
        <div>
        Finish: <input type="time" id="exposed_lunch_finish" class="finish_time" data-time-group="exposed_lunch" data-lunch-for="exposed" data-has-radio="#exposed_lunch_option_yes" name="exposed_lunch_finish" value="13:30" required><br>
        </div>
        </div>

        <!-- Coffee Options -->
        <div class="split">
        <div class="col-sm-5">
        Coffee Breaks:&nbsp;&nbsp;
        </div>
        <div class="col-sm-7">
        <input type="radio" id="exposed_coffee_break_0" name="exposed_coffee_break_option" value="coffee_break_0" checked="checked">
          <label for="exposed_coffee_break_0" >No breaks</label>&nbsp;&nbsp;
        <input type="radio" id="exposed_coffee_break_2" name="exposed_coffee_break_option" value="coffee_break_2">
          <label for="exposed_coffee_break_2">2</label>&nbsp;&nbsp;
        <input type="radio" id="exposed_coffee_break_4" name="exposed_coffee_break_option" value="coffee_break_4">
          <label for="exposed_coffee_break_4">4</label><br>
        </div>
        </div>

        <br>

        Duration (minutes):
        <select id="exposed_coffee_duration" name="exposed_coffee_duration">
          <option value="5">5</option>
          <option value="10">10</option>
          <option value="15">15</option>
          <option value="20">20</option>
          <option value="25">25</option>
          <option value="30">30</option>
        </select><br>
      </div>
      <br>
    </div>

    <div class="breakBoxInfected" id="DIVinfected_breaks">
      <b>Infected person(s) breaks:</b>
      <div class="boxMargin">
        Lunch break:&nbsp;&nbsp;
        <input type="radio" id="infected_lunch_option_no" data-lunch-select="infected" name="infected_lunch_option" value=0 onclick="require_fields(this)">
          <label for="infected_lunch_option_no">No</label>&nbsp;&nbsp;
        <input type="radio" id="infected_lunch_option_yes" data-lunch-select="infected" name="infected_lunch_option" value=1 checked="checked" onclick="require_fields(this)">
          <label for="infected_lunch_option_yes">Yes</label><br>

        <div class="split">
        <div>
        Start: <input type="time" id="infected_lunch_start" class="start_time" data-time-group="infected_lunch" data-lunch-for="infected" data-has-radio="#infected_lunch_option_yes" name="infected_lunch_start" value="12:30"> &nbsp;&nbsp;
        </div>
        <div>
        Finish: <input type="time" id="infected_lunch_finish" class="finish_time" data-time-group="infected_lunch" data-lunch-for="infected" data-has-radio="#infected_lunch_option_yes" name="infected_lunch_finish" value="13:30"><br>
        </div>
        </div>

        <!-- Coffee Options -->
        <div class="split">
        <div class="col-sm-5">
        Coffee Breaks:&nbsp;&nbsp;
        </div>
        <div class="col-sm-7">
        <input type="radio" id="infected_coffee_break_0" name="infected_coffee_break_option" value="coffee_break_0" checked="checked">
          <label for="infected_coffee_break_0" >No breaks</label>&nbsp;&nbsp;
        <input type="radio" id="infected_coffee_break_2" name="infected_coffee_break_option" value="coffee_break_2">
          <label for="infected_coffee_break_2">2</label>&nbsp;&nbsp;
        <input type="radio" id="infected_coffee_break_4" name="infected_coffee_break_option" value="coffee_break_4">
          <label for="infected_coffee_break_4">4</label><br>
        </div>
        </div>

        <br>

        Duration (minutes):
        <select id="infected_coffee_duration" name="infected_coffee_duration">
          <option value="5">5</option>
          <option value="10">10</option>
          <option value="15">15</option>
          <option value="20">20</option>
          <option value="25">25</option>
          <option value="30">30</option>
        </select><br>
      </div>
      <br>
    </div>

    <br style="clear:both;">
    <i>Coffee breaks are spread evenly throughout the day.</i><br>

    
    <br><br>
  </div> 
  </div>
  
</section>

<div class="center">
  <button class="btn btn-primary bigButton">
    <a href="{{ calculator_prefix }}/user-guide" class="{{ "nav-link active" if "user-guide" in active_page else "nav-link" }}">User guide</a>
  </button>
  &nbsp;&nbsp;
  <button type='submit' class="btn btn-primary bigButton" id="generate_report">
      Generate report
  </button>
</div>

<br><br>

<div class="container container--padding">
  <b>Quick Guide:</b><br>
  This tool simulates the long range airborne spread SARS-CoV-2 virus in a finite volume and estimates the risk of COVID-19 infection. It is based on current scientific data and can be used to compare the effectiveness of different mitigation measures.<br>
  <b>Virus data:</b> <br>
  SARS-CoV-2 covers the original "wild type" strain of the virus and three variants of concern (VOC):<br>
  <ul>
    <li>Alpha (also known as B.1.1.7, first identified in UK, Dec 2020),</li>
    <li>Gamma (also known as P.1, first identified in Brazil/Japan, Jan 2021).</li>
    <li>Delta (also known as B.1.617.2, first identified in India, Oct 2020).</li>
  </ul>
  Modify the default as necessary, according to local area prevalence e.g. for <a href="https://www.covid19.admin.ch/fr/epidemiologic/virus-variants?detGeo=GE">Geneva</a>
  or <a href="https://www.santepubliquefrance.fr/dossiers/coronavirus-covid-19/covid-19-cartographie-des-variants-en-france-donnees-par-region-et-par-departement">Ain (France)</a>.<br>
  <b>Ventilation data:</b> <br>
  <ul>
    <li>Mechanical ventilation = the HVAC supply of fresh air. Check the flow rates with the concerned technical department.</li>
    <li>Natural ventilation = the type of window opening. The opening distance is between the fixed frame and movable part when open (commonly used values are window height of 1.6m and window opening between 0.15m and 0.6m). In case of periodic opening, specify the duration (e.g. for 10 min) and frequency (e.g. every 60 min).</li>
    <li>HEPA filtration = the air flow of the device. The following values are based on the different fan velocities of a specific commercial device proposed by the HSE Unit:</li>
    <ul>
        <li>Level 6 (max) = 430 m<sup>3</sup>/h (noisy),</li>
        <li>Level 5 = 250 m<sup>3</sup>/h (ok w.r.t. noise, recommended),</li>
        <li>Level 4 = 130 m<sup>3</sup>/h (silent),</li>
        <li>Level 3 = 95 m<sup>3</sup>/h (silent).</li>
    </ul>
  </ul>
  <b>Activity types:</b><br>
  The type of activity applies to both the infected and exposed persons:
  <ul>
    <li>Office = all seated, talking 33% of the time,</li>
    <li>Meeting = all seated, talking time shared between all persons,</li>
    <li>Call Centre = all seated, continuous talking,</li>
    <li>Control Room (day shift) = all seated, talking 50% of the time,</li>
    <li>Control Room (night shift) = all seated, talking 10% of the time,</li>
    <li>Library = all seated, no talking, just breathing,</li>
    <li>Laboratory = light physical activity, talking 50% of the time,</li>
    <li>Workshop = moderate physical activity, talking 50% of the time,</li>
    <li>Training = trainer standing and talking, rest seated and talking quietly.
    Trainer assumed infected (worst case scenario),</li>
    <li>Gym = heavy exercise, no talking, just breathing.</li>
  </ul>
  <b>Activity breaks:</b><br>
  <ul>
    <li>If coffee breaks are included, they are spread out evenly throughout the day,
    in addition to any lunch break (if applicable).</li>
  </ul>
  Refer to <a href="{{ calculator_prefix }}/user-guide"> COVID Calculator App user guide </a>
  for more detailed explanations on how to use this tool. <br>
</div>

<div class="center container--padding">
<button class="btn btn-primary bigButton" type="button" data-toggle="collapse" data-target="#collapseDisclaimer" aria-expanded="false" aria-controls="collapseDisclaimer">
    Disclaimer 
</button>
</div>

<div class="collapse container container--padding" id="collapseDisclaimer">
  <div class="card card-body">
    <p> 
        CARA is a risk assessment tool developed to model the concentration of viruses in enclosed spaces, in order to inform space-management decisions.
    </p>
    <p>
        CARA models the concentration profile of virions in enclosed spaces with clear and intuitive graphs.
        The user can set a number of parameters, including room volume, exposure time, activity type, mask-wearing and ventilation.
        The report generated indicates how to avoid exceeding critical concentrations and chains of airborne transmission in spaces such as individual offices, meeting rooms and labs.
    </p>
    <p>
        The risk assessment tool simulates the long-range airborne spread SARS-CoV-2 virus in a finite volume, assuming a homogenous mixture, and estimates the risk of COVID-19 infection therein.
        The results DO NOT include short-range airborne exposure (where the physical distance is a significant factor) nor the other known modes of SARS-CoV-2 transmission.
        Hence, the output from this model is only valid when the other recommended public health & safety instructions are observed, such as adequate physical distancing, good hand hygiene and other barrier measures.
    </p>
    <p>
        The model used is based on scientific publications relating to airborne transmission of infectious diseases, dose-response exposures and aerosol science, as of February 2021.
        It can be used to compare the effectiveness of different airborne-related risk mitigation measures.
    </p>
    <p>
        Note that this model applies a deterministic approach, i.e., it is assumed at least one person is infected and shedding viruses into the simulated volume.
        Nonetheless, it is also important to understand that the absolute risk of infection is uncertain, as it will depend on the probability that someone infected attends the event.
        The model is most useful for comparing the impact and effectiveness of different mitigation measures such as ventilation, filtration, exposure time, physical activity and
        the size of the room, only considering long-range airborne transmission of COVID-19 in indoor settings.
    </p>
    <p>
        This tool is designed to be informative, allowing the user to adapt different settings and model the relative impact on the estimated infection probabilities.
        The objective is to facilitate targeted decision-making and investment through comparisons, rather than a singular determination of absolute risk.
        While the SARS-CoV-2 virus is in circulation among the population, the notion of 'zero risk' or 'completely safe scenario' does not exist.
        Each event modelled is unique, and the results generated therein are only as accurate as the inputs and assumptions.
    </p>
    <p>
        CARA has not undergone review, approval or certification by competent authorities, and as a result, it cannot be considered
        as a fully endorsed and reliable tool, namely in the assessment of potential viral emissions from infected hosts to be modelled.
    </p>  </div>
</div>

</form>

{% endblock main %}<|MERGE_RESOLUTION|>--- conflicted
+++ resolved
@@ -57,23 +57,6 @@
 
     <div data-tooltip="Choose the SARS-CoV-2 Variant of Concern (VOC).">
         <span class="tooltip_text">?</span>
-<<<<<<< HEAD
-    </div>
-    
-    <br>
-    <br>
-
-    <div class="form-group row">
-      <label class="col-sm-2 col-form-label">Variant:</label>
-      <div class="col-sm-8">
-      <select id="Variant" name="virus_type" class="form-control">
-        <option value="SARS_CoV_2">SARS-CoV-2 (nominal strain)</option>
-        <option value="SARS_CoV_2_B117">SARS-CoV-2 (Alpha VOC)</option>
-        <option value="SARS_CoV_2_P1">SARS-CoV-2 (Gamma VOC)</option>
-        <option value="SARS_CoV_2_B16172">SARS-CoV-2 (Delta VOC)</option>
-      </select>
-      </div>
-=======
     </div><br>
 
     <div class="row">
@@ -84,7 +67,6 @@
           <option value="SARS_CoV_2_P1">SARS-CoV-2 (Gamma VOC)</option>
           <option selected value="SARS_CoV_2_B16172">SARS-CoV-2 (Delta VOC)</option>
         </select>
->>>>>>> b182b4cf
     </div>
 
     <hr width="80%">
