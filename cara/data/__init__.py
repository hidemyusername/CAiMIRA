--- conflicted
+++ resolved
@@ -22,13 +22,6 @@
 local_hourly_temperatures_celsius_per_hour = get_hourly_temperatures_celsius_per_hour(
     geneva_coordinates)
 
-<<<<<<< HEAD
-# Load the weather data (temperature in kelvin) for Toronto.
-toronto_coordinates = (43.667, 79.400)
-toronto_hourly_temperatures_celsius_per_hour = get_hourly_temperatures_celsius_per_hour(
-    toronto_coordinates)
-=======
->>>>>>> 7e61cc33
 
 # Geneva hourly temperatures as piecewise constant function (in Kelvin).
 GenevaTemperatures_hourly = {
@@ -41,25 +34,9 @@
     for month, temperatures in local_hourly_temperatures_celsius_per_hour.items()
 }
 
-# Toronto hourly temperatures as piecewise constant function (in Kelvin).
-TorontoTemperatures_hourly = {
-    month: models.PiecewiseConstant(
-        # NOTE:  It is important that the time type is float, not np.float, in
-        # order to allow hashability (for caching).
-        tuple(float(time) for time in range(25)),
-        tuple(273.15 + np.array(temperatures)),
-    )
-    for month, temperatures in toronto_hourly_temperatures_celsius_per_hour.items()
-}
 
 # Same Geneva temperatures on a finer temperature mesh (every 6 minutes).
 GenevaTemperatures = {
     month: GenevaTemperatures_hourly[month].refine(refine_factor=10)
     for month, temperatures in local_hourly_temperatures_celsius_per_hour.items()
-}
-
-# Same Toronto temperatures on a finer temperature mesh (every 6 minutes).
-TorontoTemperatures = {
-    month: TorontoTemperatures_hourly[month].refine(refine_factor=10)
-    for month, temperatures in toronto_hourly_temperatures_celsius_per_hour.items()
 }