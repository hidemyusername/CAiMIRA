--- conflicted
+++ resolved
@@ -66,11 +66,8 @@
         virus=models.Virus.types['SARS_CoV_2_ALPHA'],
         expiration=models.Expiration.types['Speaking'],
         host_immunity=0.,
-<<<<<<< HEAD
         short_range_presence=[],
         short_range_activities=[],
-=======
->>>>>>> 7e61cc33
     )
     normed_func = lambda x: func(x) / dummy_infected_population.emission_rate_when_present()
     return KnownNormedconcentration(dummy_room, dummy_ventilation,
@@ -80,21 +77,6 @@
 @pytest.mark.parametrize(
     "population, cm, expected_exposure, expected_probability", [
         [populations[1], known_concentrations(lambda t: 36.),
-<<<<<<< HEAD
-         np.array([432, 432]), np.array([67.9503762594, 65.2366759251])],
-
-        [populations[2], known_concentrations(lambda t: 36.),
-         np.array([432, 432]), np.array([51.6749232285, 55.6374622042])],
-
-        [populations[0], known_concentrations(lambda t: np.array([36., 72.])),
-         np.array([432, 864]), np.array([55.6374622042, 80.3196524031])],
-
-        [populations[1], known_concentrations(lambda t: np.array([36., 72.])),
-         np.array([432, 864]), np.array([67.9503762594, 87.9151129926])],
-
-        [populations[2], known_concentrations(lambda t: np.array([36., 72.])),
-         np.array([432, 864]), np.array([51.6749232285, 80.3196524031])],
-=======
          np.array([64.02320633, 59.45012016]), np.array([67.9503762594, 65.2366759251])],
 
         [populations[2], known_concentrations(lambda t: 36.),
@@ -108,7 +90,6 @@
 
         [populations[2], known_concentrations(lambda t: np.array([36., 72.])),
          np.array([40.91708675, 91.46172332]), np.array([51.6749232285, 80.3196524031])],
->>>>>>> 7e61cc33
     ])
 def test_exposure_model_ndarray(population, cm,
                                 expected_exposure, expected_probability):
@@ -185,11 +166,8 @@
             # superspreading event, where ejection factor is fixed based
             # on Miller et al. (2020) - 50 represents the infectious dose.
             host_immunity=0.,
-<<<<<<< HEAD
             short_range_presence=[],
             short_range_activities=[],
-=======
->>>>>>> 7e61cc33
         ),
         evaporation_factor=0.3,
     )
@@ -216,11 +194,7 @@
         models.Activity.types['Standing'], 0.,
     )
     model = ExposureModel(conc_model, population)
-<<<<<<< HEAD
-    np.testing.assert_allclose(model.exposure(), expected_exposure)
-=======
     np.testing.assert_allclose(model.deposited_exposure(), expected_deposited_exposure)
->>>>>>> 7e61cc33
 
 
 def test_infectious_dose_vectorisation():
@@ -237,11 +211,8 @@
         ),
         expiration=models.Expiration.types['Speaking'],
         host_immunity=0.,
-<<<<<<< HEAD
         short_range_presence=[],
         short_range_activities=[],
-=======
->>>>>>> 7e61cc33
     )
     cm = known_concentrations(lambda t: 1.2)
     cm = replace(cm, infected=infected_population)
@@ -251,11 +222,7 @@
         10, presence_interval, models.Mask.types['Type I'],
         models.Activity.types['Standing'], 0.,
     )
-<<<<<<< HEAD
-    model = ExposureModel(cm, population) #, fraction_deposited=1.0
-=======
     model = ExposureModel(cm, population)
->>>>>>> 7e61cc33
     inf_probability = model.infection_probability()
     assert isinstance(inf_probability, np.ndarray)
     assert inf_probability.shape == (3, )