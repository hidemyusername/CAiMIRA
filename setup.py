--- conflicted
+++ resolved
@@ -27,11 +27,7 @@
         'matplotlib',
         'memoization',
         'mistune',
-<<<<<<< HEAD
-        'numpy != 1.22.0, != 1.22.1',
-=======
         'numpy',
->>>>>>> c4fbb03a
         'psutil',
         'python-dateutil',
         'scipy',
